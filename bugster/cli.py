"""Command-line interface for Bugster."""

import asyncio
import atexit
import sys
from typing import Optional

import click
import typer
from rich.console import Console
from loguru import logger

from bugster import __version__
from bugster.analytics import get_analytics
from bugster.utils.console_messages import CLIMessages

app = typer.Typer(
    name="bugster",
    add_completion=False,
    rich_markup_mode="rich",
    context_settings={"help_option_names": ["-h", "--help"]},
    help=CLIMessages.get_main_help(),
)
console = Console()


def version_callback(value: bool):
    if value:
        # Create a styled version output
        console = Console()
        console.print()

        # Print version header
        for message, justify in CLIMessages.get_version_header(__version__):
            if justify:
                console.print(message, justify=justify)
            else:
                console.print()

        raise typer.Exit()


def configure_logging(debug: bool):
    """Configure loguru logging based on debug flag."""
    # Remove all existing handlers
    logger.remove()

    if debug:
        # Add comprehensive logging when debug is enabled
        logger.add(
            sys.stdout,
            level="DEBUG",
            filter=lambda record: record["level"].name == "DEBUG",
        )
        logger.add(
            sys.stdout,
            level="INFO",
            filter=lambda record: record["level"].name == "INFO",
        )
        logger.add(
            sys.stdout,
            level="WARNING",
            filter=lambda record: record["level"].name == "WARNING",
        )
        logger.add(
            sys.stderr,
            level="ERROR",
            filter=lambda record: record["level"].name == "ERROR",
        )

    # When debug is False, suppress all logs except CRITICAL
    # This maintains compatibility with existing patterns
    logger.add(sys.stderr, level="CRITICAL")  # Discard the message


# Global variable to track debug state for other modules
_debug_enabled = False


def is_debug_enabled() -> bool:
    """Check if debug logging is enabled."""
    return _debug_enabled


@app.callback()
def main_callback(
    version: bool = typer.Option(
        None,
        "--version",
        "-v",
        callback=version_callback,
        is_eager=True,
        help="Print the version and exit",
    ),
    debug: bool = typer.Option(
        False,
        "--debug",
        help="Enable debug logging",
    ),
):
    """🐛 Bugster CLI - AI-powered end-to-end testing for web applications"""
    global _debug_enabled
    _debug_enabled = debug
    configure_logging(debug)
    analytics = get_analytics()
    atexit.register(analytics.flush)


@app.command()
def init():
    """Initialize Bugster CLI configuration in your project."""
    from bugster.commands.init import init_command

    init_command()


def _run_tests(
    path: Optional[str] = typer.Argument(None, help="Path to test file or directory"),
    headless: Optional[bool] = typer.Option(
        False, "--headless", help="Run tests in headless mode"
    ),
    silent: Optional[bool] = typer.Option(
        False, "--silent", "-s", help="Run in silent mode (less verbose output)"
    ),
    stream_results: Optional[bool] = typer.Option(
        False, "--stream-results", help="Stream test results as they complete"
    ),
    output: Optional[str] = typer.Option(
        None, "--output", help="Save test results to JSON file"
    ),
    run_id: Optional[str] = typer.Option(
        None, "--run-id", help="Run ID to associate with the test run"
    ),
    base_url: Optional[str] = typer.Option(
        None, "--base-url", help="Base URL to use for the test run"
    ),
    only_affected: Optional[bool] = typer.Option(
        None, "--only-affected", help="Only run tests for affected files or directories"
    ),
    max_concurrent: Optional[int] = typer.Option(
        None, "--max-concurrent", help="Maximum number of concurrent tests"
    ),
    verbose: Optional[bool] = typer.Option(False, "--verbose", help="Verbose output"),
):
    """Run your Bugster tests."""
    from bugster.commands.test import test_command

    asyncio.run(
        test_command(
            path,
            headless,
            silent,
            stream_results,
            output,
            run_id,
            base_url,
            only_affected,
            max_concurrent,
            verbose,
        )
    )


# Register the same function with two different command names
app.command(name="test", help=CLIMessages.get_run_help())(_run_tests)
app.command(name="run", help=CLIMessages.get_run_help())(_run_tests)


def _analyze_codebase(
    show_logs: bool = typer.Option(
        False,
        "--show-logs",
        help="Show detailed logs during analysis",
    ),
    force: bool = typer.Option(
        False,
        "-f",
        "--force",
        help="Force analysis even if the codebase has already been analyzed",
    ),
):
    """Analyze your codebase and generate test specs."""
    from bugster.commands.analyze import analyze_command

    analyze_command(options={"show_logs": show_logs, "force": force})


# Register the same function with two different command names
app.command(name="analyze", help=CLIMessages.get_analyze_help())(_analyze_codebase)
app.command(name="generate", help=CLIMessages.get_analyze_help())(_analyze_codebase)


@app.command(help=CLIMessages.get_update_help())
def update(
    update_only: bool = typer.Option(
        False, help="Only update existing specs, no suggestions or deletes"
    ),
    suggest_only: bool = typer.Option(
        False, help="Only suggest new specs, no updates or deletes"
    ),
    delete_only: bool = typer.Option(
        False, help="Only delete specs, no updates or suggestions"
    ),
    show_logs: bool = typer.Option(
        False,
        "--show-logs",
        help="Show detailed logs during analysis",
    ),
):
    """Update your test specs with the latest changes."""
    from bugster.commands.update import update_command

    update_command(
        update_only=update_only,
        suggest_only=suggest_only,
        delete_only=delete_only,
        show_logs=show_logs,
    )


@app.command(help=CLIMessages.get_sync_help())
def sync(
    branch: Optional[str] = typer.Option(
        None, help="Branch to sync with (defaults to current git branch or 'main')"
    ),
    pull: bool = typer.Option(False, help="Only pull specs from remote"),
    push: bool = typer.Option(False, help="Only push specs to remote"),
    clean_remote: bool = typer.Option(
        False, help="Delete remote specs that don't exist locally"
    ),
    dry_run: bool = typer.Option(
        False, help="Show what would happen without making changes"
    ),
    prefer: str = typer.Option(
        None,
        "--prefer",
        help="Prefer 'local' or 'remote' when resolving conflicts",
        click_type=click.Choice(["local", "remote"]),
    ),
):
    """Sync test cases with team."""
    from bugster.commands.sync import sync_command

    sync_command(branch, pull, push, clean_remote, dry_run, prefer)


<<<<<<< HEAD
@app.command(help=CLIMessages.get_upgrade_help())
def upgrade(
    yes: bool = typer.Option(
        False,
        "--yes",
        "-y",
        help="Automatically confirm the upgrade.",
    ),
):
    """Upgrade Bugster CLI to the latest version."""
    from bugster.commands.upgrade import upgrade_command

    upgrade_command(yes=yes)
=======
@app.command()
def issues(
    history: bool = typer.Option(
        False,
        "--history",
        help="Get issues from the last week. If more than 10 issues are found, they will be saved to .bugster/issues directory"
    ),
    save: bool = typer.Option(
        False,
        "--save",
        "-s",
        help="Save issues to .bugster/issues directory"
    ),
    project_id: Optional[str] = typer.Option(
        None,
        "--project-id",
        "-p",
        help="Project ID (defaults to the one from config.yaml)"
    )
):
    """[bold red]Get[/bold red] issues from your Bugster project."""
    from bugster.commands.issues import issues_command
    issues_command(history=history, save=save, project_id=project_id)
>>>>>>> b2bab243


def main():
    app()


if __name__ == "__main__":
    main()<|MERGE_RESOLUTION|>--- conflicted
+++ resolved
@@ -244,7 +244,6 @@
     sync_command(branch, pull, push, clean_remote, dry_run, prefer)
 
 
-<<<<<<< HEAD
 @app.command(help=CLIMessages.get_upgrade_help())
 def upgrade(
     yes: bool = typer.Option(
@@ -258,7 +257,7 @@
     from bugster.commands.upgrade import upgrade_command
 
     upgrade_command(yes=yes)
-=======
+    
 @app.command()
 def issues(
     history: bool = typer.Option(
@@ -282,7 +281,6 @@
     """[bold red]Get[/bold red] issues from your Bugster project."""
     from bugster.commands.issues import issues_command
     issues_command(history=history, save=save, project_id=project_id)
->>>>>>> b2bab243
 
 
 def main():
