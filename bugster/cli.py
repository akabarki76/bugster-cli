--- conflicted
+++ resolved
@@ -7,12 +7,6 @@
 from rich.console import Console
 from typing import Optional
 
-<<<<<<< HEAD
-from bugster.commands.analyze import analyze_command
-from bugster.commands.init import init_command
-from bugster.commands.test import test_command
-=======
->>>>>>> 7b56a96a
 
 app = typer.Typer()
 console = Console()
@@ -65,11 +59,8 @@
     ),
 ):
     """Run Bugster CLI analysis command."""
-<<<<<<< HEAD
-=======
     from bugster.commands.analyze import analyze_command
 
->>>>>>> 7b56a96a
     analyze_command(options={"show_logs": show_logs, "force": force})
 
 
