"""
Command-line interface for Bugster.
"""

import asyncio
import typer
from rich.console import Console
from typing import Optional

<<<<<<< HEAD
from bugster.commands.analyze import analyze_command
from bugster.commands.init import init_command
from bugster.commands.test import test_command
=======
>>>>>>> 75b42623

app = typer.Typer()
console = Console()


@app.command()
def init():
    """Initialize Bugster CLI configuration."""
    from bugster.commands.init import init_command

    init_command()


@app.command()
def test(
    path: Optional[str] = typer.Argument(None, help="Path to test file or directory"),
    headless: Optional[bool] = typer.Option(
        False, "--headless", help="Run tests in headless mode"
    ),
    silent: Optional[bool] = typer.Option(
        False, "--silent", "-s", help="Run in silent mode (less verbose output)"
    ),
):
    """Run Bugster tests. If no path is provided, runs all tests in .bugster/tests."""
    from bugster.commands.test import test_command

    asyncio.run(test_command(path, headless, silent))


@app.command()
def analyze(
    show_logs: bool = typer.Option(
        False,
        "--show-logs",
        help="Show detailed logs during analysis",
    ),
    force: bool = typer.Option(
        False,
        "-f",
        "--force",
        help="Force analysis even if the codebase has already been analyzed",
    ),
):
    """Run Bugster CLI analysis command."""
    analyze_command(options={"show_logs": show_logs, "force": force})


def main():
    app()


if __name__ == "__main__":
    main()<|MERGE_RESOLUTION|>--- conflicted
+++ resolved
@@ -7,12 +7,6 @@
 from rich.console import Console
 from typing import Optional
 
-<<<<<<< HEAD
-from bugster.commands.analyze import analyze_command
-from bugster.commands.init import init_command
-from bugster.commands.test import test_command
-=======
->>>>>>> 75b42623
 
 app = typer.Typer()
 console = Console()
@@ -57,6 +51,8 @@
     ),
 ):
     """Run Bugster CLI analysis command."""
+    from bugster.commands.analyze import analyze_command
+
     analyze_command(options={"show_logs": show_logs, "force": force})
 
 
