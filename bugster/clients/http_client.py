from typing import Any, Dict, Optional

import requests
from loguru import logger

from bugster.libs.settings import libs_settings


class BugsterHTTPError(Exception):
    """Bugster HTTP error."""

    def __init__(self, message: str):
        """Initialize the Bugster HTTP error."""
        super().__init__(message)


class HTTPClient:
    """HTTP client for making API requests."""

    def __init__(self, base_url: str, timeout: int = 60):
        """Initialize the HTTP client."""
        self.base_url = base_url
        self.timeout = timeout
        self.session = requests.Session()

    def put(
        self,
        endpoint: str,
        data: Optional[Dict[str, Any]] = None,
        json: Optional[Dict[str, Any]] = None,
        **kwargs,
    ) -> requests.Response:
        """Make a PUT request."""
        return self._make_request("PUT", endpoint, data=data, json=json, **kwargs)

    def get(
        self, endpoint: str, params: Optional[Dict[str, Any]] = None, **kwargs
    ) -> requests.Response:
        """Make a GET request."""
        return self._make_request("GET", endpoint, params=params, **kwargs)

<<<<<<< HEAD
    def patch(
        self,
        endpoint: str,
        data: Optional[Dict[str, Any]] = None,
        json: Optional[Dict[str, Any]] = None,
        **kwargs, 
    ) -> requests.Response:
        """Make a PATCH request."""
        return self._make_request("PATCH", endpoint, data=data, json=json, **kwargs)

=======
>>>>>>> 885741da
    def post(
        self,
        endpoint: str,
        data: Optional[Dict[str, Any]] = None,
        json: Optional[Dict[str, Any]] = None,
        **kwargs,
    ) -> requests.Response:
        """Make a POST request."""
        return self._make_request("POST", endpoint, data=data, json=json, **kwargs)

    def delete(self, endpoint: str, **kwargs) -> requests.Response:
        """Make a DELETE request."""
        return self._make_request("DELETE", endpoint, **kwargs)

    def _make_request(self, method: str, endpoint: str, **kwargs) -> requests.Response:
        """Make an HTTP request."""
        url = f"{self.base_url}{endpoint}"
        response = None
        data = None

        if "timeout" not in kwargs:
            kwargs["timeout"] = self.timeout

        try:
            logger.info("Making {} request to {}", method, url)
            response = self.session.request(method, url, **kwargs)
            logger.info("Response status code: {}", response.status_code)
            response.raise_for_status()
            data = response.json()
            logger.info("Received data: {}", data)
            return data
        except requests.exceptions.HTTPError as err:
            msg = f"HTTP error for {method} {url}: {err}"

            if hasattr(err, "response") and hasattr(err.response, "text"):
                msg += f" - {err.response.text}"

            logger.error(msg)
            raise BugsterHTTPError(msg) from err
        except Exception as err:
            msg = f"Error making {method} request to {url}: {err}"
            logger.error(msg)
            raise BugsterHTTPError(msg) from err

    def set_auth_header(self, token: str, auth_type: str = "Bearer"):
        """Set authentication header for all requests."""
        self.session.headers.update({"Authorization": f"{auth_type} {token}"})

    def set_headers(self, headers: Dict[str, str]):
        """Set custom headers for all requests."""
        self.session.headers.update(headers)

    def remove_header(self, header_name: str):
        """Remove a header from all requests."""
        self.session.headers.pop(header_name, None)

    def close(self):
        """Close the session."""
        self.session.close()

    def __enter__(self):
        """Enter the context manager."""
        return self

    def __exit__(self, exc_type, exc_val, exc_tb):
        """Exit the context manager."""
        self.close()


class BugsterHTTPClient(HTTPClient):
    """HTTP client for the Bugster API."""

    def __init__(self):
        """Initialize the HTTP client."""
        super().__init__(base_url=libs_settings.bugster_api_url)<|MERGE_RESOLUTION|>--- conflicted
+++ resolved
@@ -39,7 +39,6 @@
         """Make a GET request."""
         return self._make_request("GET", endpoint, params=params, **kwargs)
 
-<<<<<<< HEAD
     def patch(
         self,
         endpoint: str,
@@ -50,8 +49,7 @@
         """Make a PATCH request."""
         return self._make_request("PATCH", endpoint, data=data, json=json, **kwargs)
 
-=======
->>>>>>> 885741da
+
     def post(
         self,
         endpoint: str,
