import typer
from rich.console import Console
from rich.status import Status

from bugster.analyzer import analyze_codebase
<<<<<<< HEAD
=======
from bugster.analyzer.utils.analysis_tracker import (
    analysis_tracker,
    has_analysis_completed,
)
>>>>>>> 968c368b
from bugster.commands.middleware import require_api_key
from bugster.constants import TESTS_DIR
from bugster.libs.services.test_cases_service import TestCasesService

console = Console()


@require_api_key
def analyze_command(options: dict = {}):
    """Run Bugster CLI analysis command."""
    if has_analysis_completed():
        console.print(
            "🔒 The codebase has already been analyzed and cannot be run again"
        )
        return

    try:
        with analysis_tracker():
            console.print("🔍 Running codebase analysis...")

            with Status(" Analyzing codebase...", spinner="dots") as status:
                analyze_codebase(options=options)
                status.stop()
                console.print("✅ Analysis completed!")

<<<<<<< HEAD
        with Status(" Generating test cases...", spinner="dots") as status:
            TestCasesService().generate_test_cases()
            status.stop()
            console.print("🎉 Test cases generation completed!")

        console.print(f"💾 Test cases saved to directory '{TESTS_DIR}'")
=======
            with Status(" Generating test cases...", spinner="dots") as status:
                test_cases_dir_path = TestCasesService().generate_test_cases()
                status.stop()
                console.print("🎉 Test cases generation completed!")

            console.print(f"💾 Test cases saved to directory '{test_cases_dir_path}'")
>>>>>>> 968c368b
    except Exception as err:
        console.print(f"[red]Error: {str(err)}[/red]")
        raise typer.Exit(1)<|MERGE_RESOLUTION|>--- conflicted
+++ resolved
@@ -3,13 +3,10 @@
 from rich.status import Status
 
 from bugster.analyzer import analyze_codebase
-<<<<<<< HEAD
-=======
 from bugster.analyzer.utils.analysis_tracker import (
     analysis_tracker,
     has_analysis_completed,
 )
->>>>>>> 968c368b
 from bugster.commands.middleware import require_api_key
 from bugster.constants import TESTS_DIR
 from bugster.libs.services.test_cases_service import TestCasesService
@@ -35,21 +32,12 @@
                 status.stop()
                 console.print("✅ Analysis completed!")
 
-<<<<<<< HEAD
-        with Status(" Generating test cases...", spinner="dots") as status:
-            TestCasesService().generate_test_cases()
-            status.stop()
-            console.print("🎉 Test cases generation completed!")
-
-        console.print(f"💾 Test cases saved to directory '{TESTS_DIR}'")
-=======
             with Status(" Generating test cases...", spinner="dots") as status:
-                test_cases_dir_path = TestCasesService().generate_test_cases()
+                TestCasesService().generate_test_cases()
                 status.stop()
                 console.print("🎉 Test cases generation completed!")
 
-            console.print(f"💾 Test cases saved to directory '{test_cases_dir_path}'")
->>>>>>> 968c368b
+            console.print(f"💾 Test cases saved to directory '{TESTS_DIR}'")
     except Exception as err:
         console.print(f"[red]Error: {str(err)}[/red]")
         raise typer.Exit(1)