"""
Initialize command implementation.
"""

import yaml
import time
import os
from pathlib import Path
from rich.prompt import Prompt, Confirm
from rich.console import Console
from rich.table import Table
import typer

from bugster.analytics import track_command
from bugster.constants import (
    CONFIG_PATH,
    TESTS_DIR,
)
from bugster.utils.user_config import get_api_key
from bugster.clients.http_client import BugsterHTTPClient, BugsterHTTPError
from bugster.commands.auth import auth_command
from bugster.utils.console_messages import InitMessages

console = Console()


def create_credential_entry(
    identifier="admin",
    username="admin",
    password="admin",
):
    """Create a credential entry with a slug identifier."""
    return {
        "id": identifier.lower().replace(" ", "-"),
        "username": username,
        "password": password,
    }


def find_existing_config():
    """Find existing configuration in current or parent directories."""
    current_dir = Path.cwd()
    while current_dir != current_dir.parent:  # Stop at root directory
        config_path = current_dir / ".bugster" / "config.yaml"
        if config_path.exists():
            return True, config_path
        current_dir = current_dir.parent
    return False, None


def update_gitignore():
    """Update .gitignore with Bugster entries."""
    gitignore_path = Path(".gitignore")
    bugster_entries = [
        "# Bugster",
        ".bugster/results/",
        ".bugster/screenshots/",
        ".bugster/videos/",
        ".bugster/logs/",
        ".bugster/reports/",
        "*.bugster.log",
    ]

    # Read existing entries
    existing_entries = []
    if gitignore_path.exists():
        with open(gitignore_path) as f:
            existing_entries = f.read().splitlines()

    # Add missing entries
    with open(gitignore_path, "a") as f:
        if existing_entries and existing_entries[-1] != "":
            f.write("\n")  # Add newline if file doesn't end with one
<<<<<<< HEAD

        for entry in bugster_entries:
            if entry not in existing_entries:
                f.write(f"{entry}\n")
=======

        for entry in bugster_entries:
            if entry not in existing_entries:
                f.write(f"{entry}\n")

>>>>>>> 838d3eb5

def generate_project_id(project_name: str) -> str:
    """Generate a project ID from project name."""
    # Use timestamp to ensure uniqueness
    timestamp = int(time.time())
    # Convert project name to lowercase and replace spaces with dashes
    safe_name = project_name.lower().replace(" ", "-")
    return f"{safe_name}-{timestamp}"

<<<<<<< HEAD
def generate_project_id(project_name: str) -> str:
    """Generate a project ID from project name."""
    # Use timestamp to ensure uniqueness
    timestamp = int(time.time())
    # Convert project name to lowercase and replace spaces with dashes
    safe_name = project_name.lower().replace(" ", "-")
    return f"{safe_name}-{timestamp}"

=======
>>>>>>> 838d3eb5
@track_command("init")
def init_command():
    """Initialize Bugster CLI configuration."""
    InitMessages.welcome()
    
    # First check if user is authenticated
    api_key = get_api_key()
    if not api_key:
        InitMessages.auth_required()
        
        # Run auth command
        auth_command()
        
        # Check if auth was successful
        api_key = get_api_key()
        if not api_key:
            InitMessages.auth_failed()
            raise typer.Exit(1)
        
        InitMessages.auth_success()

    # Check for existing configuration
    config_exists, existing_config_path = find_existing_config()
    
    if config_exists:
        if existing_config_path == CONFIG_PATH:
            if not Confirm.ask(InitMessages.get_existing_project_warning(), default=False):
                InitMessages.initialization_cancelled()
                raise typer.Exit(0)
        else:
            current_dir = Path.cwd()
            project_dir = existing_config_path.parent.parent
            InitMessages.nested_project_error(current_dir, project_dir)
            raise typer.Exit(1)

    # Project setup
    InitMessages.project_setup()
    project_name = Prompt.ask("🏷️  Project name", default=Path.cwd().name)
    
    # Create project via API
    try:
        with BugsterHTTPClient() as client:
            client.set_headers({"x-api-key": api_key})
            InitMessages.creating_project()
            
            project_data = client.post("/api/v1/gui/project", json={"name": project_name})
            project_id = project_data.get("project_id") or project_data.get("id")
            
            if not project_id:
                raise Exception("Project ID not found in response")
                
            InitMessages.project_created()
            
    except Exception as e:
        InitMessages.project_creation_error(str(e))
        project_id = generate_project_id(project_name)

    InitMessages.show_project_id(project_id)
    base_url = Prompt.ask("\n🌐 Application URL", default="http://localhost:3000")

    # Credentials setup
    InitMessages.auth_setup()
    credentials = []

    if Prompt.ask("➕ Would you like to add custom login credentials? (y/n)", default="y").lower() == "y":
        while True:
            identifier = Prompt.ask(
                "👤 Credential name",
                default="admin",
            )
            username = Prompt.ask("📧 Username/Email")
            password = Prompt.ask("🔒 Password", password=True)

            credentials.append(create_credential_entry(identifier, username, password))
            InitMessages.credential_added()
            
            if not Prompt.ask("➕ Add another credential? (y/n)", default="n").lower() == "y":
                break
    else:
        credentials.append(create_credential_entry())
        InitMessages.using_default_credentials()

    # Create project structure
    InitMessages.project_structure_setup()

    # Create folders
    TESTS_DIR.mkdir(parents=True, exist_ok=True)

    # Update .gitignore
    update_gitignore()

    # Save config
    config = {
        "project_name": project_name,
        "project_id": project_id,
        "base_url": base_url,
        "credentials": credentials,
    }
    with open(CONFIG_PATH, "w") as f:
        yaml.dump(config, f, default_flow_style=False)

    # Show success message and summary
    InitMessages.initialization_success()
    
    # Show project summary
    summary_table = InitMessages.create_project_summary_table(
        project_name,
        project_id,
        base_url,
        CONFIG_PATH,
    )
    console.print()
    console.print(summary_table)

<<<<<<< HEAD
<<<<<<< HEAD
    # Show results
    console.print(f"[green]Configuration created at {CONFIG_PATH}")
    console.print(f"[green]Example test created at {EXAMPLE_TEST_FILE}")

    # Show credentials table only if custom credentials were added
    if len(credentials) > 1 or (len(credentials) == 1 and credentials[0] != create_credential_entry()):
        table = Table(title="Configured Credentials")
        table.add_column("ID", style="cyan")
        table.add_column("Username", style="green")
        table.add_column("Password", style="yellow")

        for cred in credentials:
            table.add_row(cred["id"], cred["username"], cred["password"])

        console.print(table)
=======
=======
>>>>>>> 838d3eb5
    # Show credentials if custom ones were added
    if len(credentials) > 1 or (len(credentials) == 1 and credentials[0]["id"] != "admin"):
        creds_table = InitMessages.create_credentials_table(credentials)
        console.print()
        console.print(creds_table)
    
    # Show success panel
    success_panel = InitMessages.create_success_panel()
    console.print()
    console.print(success_panel)
<<<<<<< HEAD
    console.print()
>>>>>>> origin/main
=======
    console.print()
>>>>>>> 838d3eb5
<|MERGE_RESOLUTION|>--- conflicted
+++ resolved
@@ -71,18 +71,11 @@
     with open(gitignore_path, "a") as f:
         if existing_entries and existing_entries[-1] != "":
             f.write("\n")  # Add newline if file doesn't end with one
-<<<<<<< HEAD
 
         for entry in bugster_entries:
             if entry not in existing_entries:
                 f.write(f"{entry}\n")
-=======
-
-        for entry in bugster_entries:
-            if entry not in existing_entries:
-                f.write(f"{entry}\n")
-
->>>>>>> 838d3eb5
+
 
 def generate_project_id(project_name: str) -> str:
     """Generate a project ID from project name."""
@@ -92,17 +85,6 @@
     safe_name = project_name.lower().replace(" ", "-")
     return f"{safe_name}-{timestamp}"
 
-<<<<<<< HEAD
-def generate_project_id(project_name: str) -> str:
-    """Generate a project ID from project name."""
-    # Use timestamp to ensure uniqueness
-    timestamp = int(time.time())
-    # Convert project name to lowercase and replace spaces with dashes
-    safe_name = project_name.lower().replace(" ", "-")
-    return f"{safe_name}-{timestamp}"
-
-=======
->>>>>>> 838d3eb5
 @track_command("init")
 def init_command():
     """Initialize Bugster CLI configuration."""
@@ -217,26 +199,6 @@
     console.print()
     console.print(summary_table)
 
-<<<<<<< HEAD
-<<<<<<< HEAD
-    # Show results
-    console.print(f"[green]Configuration created at {CONFIG_PATH}")
-    console.print(f"[green]Example test created at {EXAMPLE_TEST_FILE}")
-
-    # Show credentials table only if custom credentials were added
-    if len(credentials) > 1 or (len(credentials) == 1 and credentials[0] != create_credential_entry()):
-        table = Table(title="Configured Credentials")
-        table.add_column("ID", style="cyan")
-        table.add_column("Username", style="green")
-        table.add_column("Password", style="yellow")
-
-        for cred in credentials:
-            table.add_row(cred["id"], cred["username"], cred["password"])
-
-        console.print(table)
-=======
-=======
->>>>>>> 838d3eb5
     # Show credentials if custom ones were added
     if len(credentials) > 1 or (len(credentials) == 1 and credentials[0]["id"] != "admin"):
         creds_table = InitMessages.create_credentials_table(credentials)
@@ -247,9 +209,4 @@
     success_panel = InitMessages.create_success_panel()
     console.print()
     console.print(success_panel)
-<<<<<<< HEAD
-    console.print()
->>>>>>> origin/main
-=======
-    console.print()
->>>>>>> 838d3eb5
+    console.print()