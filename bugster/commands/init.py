--- conflicted
+++ resolved
@@ -155,31 +155,12 @@
     InitMessages.auth_setup()
     credentials = []
 
-<<<<<<< HEAD
     if (
         Prompt.ask(
             "➕ Would you like to add custom login credentials? (y/n)", default="y"
         ).lower()
         == "y"
     ):
-        while True:
-            identifier = Prompt.ask(
-                "👤 Credential name",
-                default="admin",
-            )
-            username = Prompt.ask("📧 Username/Email")
-            password = Prompt.ask("🔒 Password", password=True)
-
-            credentials.append(create_credential_entry(identifier, username, password))
-            InitMessages.credential_added()
-
-            if (
-                not Prompt.ask("➕ Add another credential? (y/n)", default="n").lower()
-                == "y"
-            ):
-                break
-=======
-    if Prompt.ask("➕ Would you like to add custom login credentials? (y/n)", default="y").lower() == "y":
         identifier = Prompt.ask(
             "👤 Credential name",
             default="admin",
@@ -189,7 +170,6 @@
 
         credentials.append(create_credential_entry(identifier, username, password))
         InitMessages.credential_added()
->>>>>>> eb4a28b9
     else:
         credentials.append(create_credential_entry())
         InitMessages.using_default_credentials()
