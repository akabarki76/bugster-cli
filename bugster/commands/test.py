from pathlib import Path
import typer
from rich.console import Console
from rich.table import Table
from rich.style import Style
from rich.status import Status
from typing import Optional, List
import time

from bugster.clients.ws_client import WebSocketClient
from bugster.clients.mcp_client import MCPStdioClient
from bugster.utils.file import load_config, load_test_files, get_mcp_config_path
from bugster.types import (
    Config,
    NamedTestResult,
    Test,
    WebSocketCompleteMessage,
    WebSocketInitTestMessage,
    WebSocketStepRequestMessage,
    WebSocketStepResultMessage,
)

console = Console()


def create_results_table(results: List[NamedTestResult]) -> Table:
    """Create a formatted table with test results."""
    table = Table(title="Test Results")
    table.add_column("Name", justify="left")
    table.add_column("Result", justify="left")
    table.add_column("Reason", justify="left")
    table.add_column("Time (s)", justify="right")

    for result in results:
        table.add_row(
            result.name,
            result.result,
            result.reason,
            f"{result.time:.2f}" if hasattr(result, "time") else "N/A",
            style=Style(color="green" if result.result == "pass" else "red"),
        )

    return table


async def handle_step_request(
    step_request: WebSocketStepRequestMessage,
    mcp_client: MCPStdioClient,
    ws_client: WebSocketClient,
    silent: bool = False,
) -> None:
    """Handle a step request from the WebSocket server."""
    if not silent:
        console.print(step_request.message)
    result = await mcp_client.execute(step_request.tool)

    await ws_client.send(
        WebSocketStepResultMessage(
            job_id=step_request.job_id,
            tool=step_request.tool,
            status="success" if not result.isError else "error",
            output=str(result.content[0].model_dump()) if result.content else "",
        ).model_dump()
    )


def handle_complete_message(
    complete_message: WebSocketCompleteMessage, test_name: str, elapsed_time: float
) -> NamedTestResult:
    """Handle a complete message from the WebSocket server."""
    result = NamedTestResult(
        name=test_name,
        result=complete_message.result.result,
        reason=complete_message.result.reason,
    )
    result.time = elapsed_time  # Add time attribute
    return result


async def execute_test(test: Test, config: Config, **kwargs) -> NamedTestResult:
    """Execute a single test using WebSocket and MCP clients."""
    ws_client = WebSocketClient()
    mcp_client = MCPStdioClient()
    silent = kwargs.get("silent", False)

    try:
        # Connect to WebSocket and initialize MCP
        with Status(
            "[yellow]Connecting to Bugster Agent. Sometimes this may take a few seconds...[/yellow]",
            spinner="dots",
        ) as status:
            await ws_client.connect()
            status.update("[green]Connected successfully!")
        # ================================
        # TODO: We should inject the config, command, args and env vars from the web socket
        mcp_config = {
            "browser": {
                "contextOptions": {
                    "viewport": {"width": 1280, "height": 720},
                    "recordVideo": {
                        "dir": ".bugster/videos/",
                        "size": {"width": 1280, "height": 720},
                    },
                }
            }
        }
        playwright_config = get_mcp_config_path(mcp_config, version="v1")
        mcp_command = "npx"
        mcp_args = [
            "@playwright/mcp@latest",
            "--isolated",
            "--config",
            playwright_config,
        ]
        if kwargs.get("headless"):
            mcp_args.append("--headless")
        # ================================
        await mcp_client.init_client(mcp_command, mcp_args)

        # Send initial test data with config
        await ws_client.send(
            WebSocketInitTestMessage(
                test=test,
                config=config,
            ).model_dump()
        )

        # Main test loop
        with Status(f"[blue]Running test: {test.name}[/blue]", spinner="line") as status:
            while True:
                message = await ws_client.receive()

                if message["action"] == "step_request":
                    step_request = WebSocketStepRequestMessage(**message)
                    await handle_step_request(step_request, mcp_client, ws_client, silent)
                    if not silent:
                        status.update(f"[blue]Running test: {test.name} - {step_request.message}[/blue]")

                elif message["action"] == "complete":
                    complete_message = WebSocketCompleteMessage(**message)
                    result = handle_complete_message(complete_message, test.name, 0)  # time is added later
                    return result
                else:
                    if not silent:
                        console.print(f"[red]Internal error: {message}[/red]")
                    raise typer.Exit(1)

    finally:
        await ws_client.close()
        await mcp_client.close()


async def test_command(
    test_path: Optional[str] = None,
    headless: Optional[bool] = False,
    silent: Optional[bool] = False,
):
    """Run Bugster tests."""
    total_start_time = time.time()

    try:
        # Load configuration and test files
        config = await load_config()
        path = Path(test_path) if test_path else None
        test_files = await load_test_files(path)

        if not test_files:
            console.print("[yellow]No test files found[/yellow]")
            return

        results = []

        # Execute each test
        for test_file in test_files:
<<<<<<< HEAD
            console.print(f"\n[blue]Running tests from {test_file['file']}[/blue]")
            
            # Handle either a single test dict or a list of test dicts
            content = test_file["content"]
            test_data_list = [content] if isinstance(content, dict) else content
            
            for test_data in test_data_list:
                console.print(f"\n[green]Test: {test_data['name']}[/green]")
                test = Test(**test_data)
                try:
                    results.append(await execute_test(test, config))
                except Exception as test_error:
                    console.print(f"[red]Test execution error: {str(test_error)}[/red]")
                    results.append(NamedTestResult(
                        name=test_data['name'],
                        result="error",
                        reason=f"Execution error: {str(test_error)}"
                    ))
=======
            if not silent:
                console.print(f"\n[blue]Running tests from {test_file['file']}[/blue]")

            for test_data in test_file["content"]:
                if not silent:
                    console.print(f"\n[green]Test: {test_data['name']}[/green]")
                
                test = Test(**test_data)
                test_start_time = time.time()
                result = await execute_test(test, config, headless=headless, silent=silent)
                test_elapsed_time = time.time() - test_start_time
                
                # Add elapsed time to result
                result.time = test_elapsed_time
                
                status_color = "green" if result.result == "pass" else "red"
                console.print(f"[{status_color}]Test: {test.name} -> {result.result} (Time: {test_elapsed_time:.2f}s)[/{status_color}]")
                results.append(result)
>>>>>>> 93d5c87f

        # Display results table
        console.print(create_results_table(results))

        # Display total time
        total_time = time.time() - total_start_time
        console.print(f"\n[blue]Total execution time: {total_time:.2f}s[/blue]")

        # Exit with non-zero status if any test failed
        if any(result.result == "fail" for result in results):
            raise typer.Exit(1)

    except Exception as e:
        console.print(f"[red]Error: {str(e)}[/red]")
        raise typer.Exit(1)<|MERGE_RESOLUTION|>--- conflicted
+++ resolved
@@ -172,30 +172,13 @@
 
         # Execute each test
         for test_file in test_files:
-<<<<<<< HEAD
-            console.print(f"\n[blue]Running tests from {test_file['file']}[/blue]")
-            
+            if not silent:
+                console.print(f"\n[blue]Running tests from {test_file['file']}[/blue]")
             # Handle either a single test dict or a list of test dicts
             content = test_file["content"]
             test_data_list = [content] if isinstance(content, dict) else content
             
             for test_data in test_data_list:
-                console.print(f"\n[green]Test: {test_data['name']}[/green]")
-                test = Test(**test_data)
-                try:
-                    results.append(await execute_test(test, config))
-                except Exception as test_error:
-                    console.print(f"[red]Test execution error: {str(test_error)}[/red]")
-                    results.append(NamedTestResult(
-                        name=test_data['name'],
-                        result="error",
-                        reason=f"Execution error: {str(test_error)}"
-                    ))
-=======
-            if not silent:
-                console.print(f"\n[blue]Running tests from {test_file['file']}[/blue]")
-
-            for test_data in test_file["content"]:
                 if not silent:
                     console.print(f"\n[green]Test: {test_data['name']}[/green]")
                 
@@ -210,7 +193,6 @@
                 status_color = "green" if result.result == "pass" else "red"
                 console.print(f"[{status_color}]Test: {test.name} -> {result.result} (Time: {test_elapsed_time:.2f}s)[/{status_color}]")
                 results.append(result)
->>>>>>> 93d5c87f
 
         # Display results table
         console.print(create_results_table(results))
