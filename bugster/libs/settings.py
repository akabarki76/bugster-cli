--- conflicted
+++ resolved
@@ -1,44 +1,3 @@
-<<<<<<< HEAD
-# bugster/libs/settings.py
-<<<<<<< HEAD
-from pydantic import BaseModel
-=======
-from enum import Enum
-
-from pydantic import Field
->>>>>>> 838d3eb5
-from pydantic_settings import BaseSettings, SettingsConfigDict
-
-
-class Environment(str, Enum):
-    LOCAL = "localhost"
-    DEVELOPMENT = "development"
-    PRODUCTION = "production"
-
-
-class LibsSettings(BaseSettings):
-    """Pydantic settings for the `libs` module."""
-
-    environment: Environment = Field(default=Environment.PRODUCTION)
-
-    # API Configuration
-    bugster_api_url: str = Field(default="api_url_placeholder")
-    websocket_url: str = Field(default="websocket_url_placeholder")
-
-    # PostHog Analytics Configuration
-    posthog_api_key: str = Field(default="phc_api_key_placeholder")
-    posthog_host: str = Field(default="https://us.i.posthog.com")
-    posthog_enabled: bool = Field(default=True)
-
-
-
-    # Configuraciones específicas por ambiente
-<<<<<<< HEAD
-    debug: bool = False
-    log_level: str = "INFO"
-    bugster_api_url: str = ""
-    
-=======
 from enum import Enum
 
 from pydantic import Field
@@ -65,31 +24,13 @@
     posthog_host: str = Field(default="https://us.i.posthog.com")
     posthog_enabled: bool = Field(default=True)
 
-
-
     # Configuraciones específicas por ambiente
-    debug: bool = Field(default=False)
-    log_level: str = Field(default="INFO")
-
->>>>>>> origin/main
-    def __init__(self, **kwargs):
-        """Initialize settings."""
-        super().__init__(**kwargs)
-<<<<<<< HEAD
-        self.environment = kwargs.get("environment", Environment.LOCAL)
-        self.bugster_api_url = self._get_api_url()
-        
-=======
-
->>>>>>> origin/main
-=======
     debug: bool = Field(default=False)
     log_level: str = Field(default="INFO")
 
     def __init__(self, **kwargs):
         """Initialize settings."""
         super().__init__(**kwargs)
->>>>>>> 838d3eb5
         # Auto-configurar según el ambiente
         if self.environment == Environment.LOCAL:
             self.debug = True
@@ -101,15 +42,6 @@
             self.debug = False
             self.log_level = "WARNING"
 
-    def _get_api_url(self) -> str:
-        """Return the API URL based on the environment."""
-        return self._api_urls[self.environment]
-    
-    @property
-    def websocket_url(self) -> str:
-        """Return the WebSocket URL based on the environment."""
-        return self._ws_urls[self.environment]
-
     model_config = SettingsConfigDict(
         env_file=".env", 
         env_file_encoding="utf-8",
