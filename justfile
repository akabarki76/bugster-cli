--- conflicted
+++ resolved
@@ -6,9 +6,7 @@
     python scripts/update_dependencies.py
     @echo "✅ Done!"
 
-<<<<<<< HEAD
 release version type number:
-=======
 # Release commands
 release-dev version variant="beta":
     #!/usr/bin/env bash
@@ -23,7 +21,6 @@
     ./scripts/interactive-release.py
 
 release version type:
->>>>>>> 3e61c416
     #!/usr/bin/env bash
     if [ "{{type}}" = "stable" ]; then
         TAG="v{{version}}"
