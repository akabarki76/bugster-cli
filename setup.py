import re

from setuptools import find_packages, setup

# Read version from bugster/__init__.py
with open("bugster/__init__.py", encoding="utf-8") as f:
    version_match = re.search(r'__version__ = ["\']([^"\']*)["\']', f.read())
    if version_match:
        version = version_match.group(1)
    else:
        raise RuntimeError("Unable to find version string.")

setup(
    name="bugster",
    version=version,
    packages=find_packages(),
    install_requires=[
        "aiohappyeyeballs==2.6.1",
        "aiohttp==3.12.14",
        "aiosignal==1.3.2",
        "altgraph==0.17.4",
        "annotated-types==0.7.0",
        "anyio==4.9.0",
        "attrs==25.3.0",
        "certifi==2025.6.15",
        "charset-normalizer==3.4.2",
        "click==8.2.1",
        "gitdb==4.0.12",
        "GitPython==3.1.44",
        "loguru==0.7.3",
        "macholib==1.16.3",
        "h11==0.16.0",
        "httpcore==1.0.9",
        "httpx==0.28.1",
        "httpx-sse==0.4.1",
        "huggingface-hub==0.31.4",
        "idna==3.10",
        "markdown-it-py==3.0.0",
        "MarkupSafe==3.0.2",
        "mcp==1.11.0",
        "mdurl==0.1.2",
        "packaging==25.0",
        "pathspec==0.12.1",
        "posthog==6.1.0",
        "pydantic==2.11.7",
        "pydantic-settings==2.10.1",
        "pydantic_core==2.35.2",
        "Pygments==2.19.1",
        "pyinstaller-hooks-contrib==2025.6",
        "python-dotenv==1.1.1",
        "python-multipart==0.0.20",
        "PyYAML==6.0.2",
        "referencing==0.36.2",
        "regex==2024.11.6",
        "requests==2.32.4",
        "rich==14.0.0",
        "rpds-py==0.25.1",
        "shellingham==1.5.4",
        "smmap==5.0.2",
        "sniffio==1.3.1",
        "sse-starlette==2.4.1",
<<<<<<< HEAD
        "starlette==0.47.2",
        "typer==0.15.4",
=======
        "starlette==0.47.1",
        "typer==0.16.0",
>>>>>>> 3f372948
        "types-requests==2.32.4.20250611",
        "typing-inspection==0.4.1",
        "typing_extensions==4.14.1",
        "urllib3==2.5.0",
        "uvicorn==0.35.0",
        "websockets==15.0.1",
        "yarl==1.20.1",
        "zipp==3.23.0",
    
    ],
    entry_points={
        "console_scripts": [
            "bugster=bugster.cli:main",
        ],
    },
    author="Bugster Team",
    description="A CLI tool for managing test cases",
    long_description=open("README.md", encoding="utf-8").read(),
    long_description_content_type="text/markdown",
    keywords="testing, cli, automation",
    python_requires=">=3.10",
)<|MERGE_RESOLUTION|>--- conflicted
+++ resolved
@@ -59,13 +59,7 @@
         "smmap==5.0.2",
         "sniffio==1.3.1",
         "sse-starlette==2.4.1",
-<<<<<<< HEAD
-        "starlette==0.47.2",
-        "typer==0.15.4",
-=======
-        "starlette==0.47.1",
-        "typer==0.16.0",
->>>>>>> 3f372948
+
         "types-requests==2.32.4.20250611",
         "typing-inspection==0.4.1",
         "typing_extensions==4.14.1",
